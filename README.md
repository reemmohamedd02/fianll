--- conflicted
+++ resolved
@@ -1,401 +1,321 @@
-# Anomalous Sound Detection
-## DCASE 2023 Challenge Task 2 Baseline Auto Encoder: dcase2023\_task2\_baseline\_ae
-
-This is an autoencoder-based baseline for the [DCASE2023 Challenge Task 2](https://dcase.community/challenge2023/).
-
-This source code is an example implementation of the baseline Auto Encoder of DCASE 2023 Challenge Task 2: First-Shot Unsupervised Anomalous Sound Detection for Machine Condition Monitoring.
-
-<<<<<<< HEAD
-This baseline implementation is based on the previous baseline, dcase2022\_baseline\_ae. The model parameter settings of this baseline AE are almost equivalent to those of the dcase2022\_task2\_baseline\_ae.
-
-Differences between the previous dcase2022\_baseline\_ae and this version are as follows:
-
-- The dcase2022\_baseline\_ae was implemented with Keras; however, this version is written in PyTorch.
-- Data folder structure is updated to support DCASE 2023 Challenge Task 2 data sets.
-- The system uses the MSE loss as a loss function for training, but for testing, two score functions depend on the testing modes (i.e., MSE for the Simple Autoencoder mode and Mahalanobis distance for the Selective Mahalanobis mode).
-=======
-This baseline implementation is based on the previous baseline, dcase2022_baseline_ae. The model parameter settings of this baseline AE are almost equivalent to those of the dcase2022\_task2\_baseline\_ae.
-
-Differences between the previous dcase2022_baseline_ae and this version are as follows:
-
-- The dcase2022_baseline_ae was implemented with Keras; however, this version is written in PyTorch.
-- Date folder structure is updated to support DCASE 2023 Challenge Task 2 data sets.
-- The system uses the MSE loss as a loss function for training but for testing, there are two score functions depending on the testing modes (i.e., MSE for the Simple Autoencoder mode and Mahalanobis distance for the Selective Mahalanobis mode).
->>>>>>> b495c907
-  
-## Description
-
-This system consists of three main scripts (01_train.sh, 02a_test.sh, and 02b_test.sh) with some helper scripts:
-
-- Helper scripts
-  - data\_download\_2023dev.sh
-    - "Development dataset":
-<<<<<<< HEAD
-      - This script downloads development data files and puts them into "data/dcase2023t2/dev\_data/raw/train/" and "data/dcase2023t2/dev\_data/raw/test/".
-  - data\_download\_2023add.sh **Newly added!!**
-    - "Additional train dataset for Evaluation":
-      - This script downloads evaluation data files and puts them into "data/dcase2023t2/eval\_data/raw/train". 
-  - data\_download\_2023eval.sh **Newly added!!**
-    - "Additional test dataset for Evaluation"
-      - This script downloads evaluation data files and puts them into "data/dcase2023t2/eval\_data/raw/test". 
-      - Add reference labels to test data in "data/dcase2023t2/eval\_data/raw/test" and put them into "data/dcase2023t2/eval\_data/raw/test\_rename". **Newly added!!**
-=======
-      - This script downloads development data files and puts them into "data/dcase2023t2/dev_data/raw/train/" and "data/dcase2023t2/dev_data/raw/test/".
-  - data_download_2023add.sh **Newly added!!**
-    - "Additional train dataset for Evaluation":
-      - This script downloads evaluation data files and put them into "data/dcase2023t2/eval_data/raw/train". 
-  - data_download_2023eval.sh **Newly added!!**
-    - "Additional test dataset for Evaluation."
-      - This script downloads evaluation data files and put them into "data/dcase2023t2/eval_data/raw/test". 
->>>>>>> b495c907
-
-- 01_train.sh
-  - "Development" mode:
-    - This script trains a model for each machine type for each section ID by using the directory `data/dcase2023t2/dev_data/raw/<machine_type>/train/<section_id>`
-  - "Evaluation" mode:
-    - This script trains a model for each machine type for each section ID by using the directory `data/dcase2023t2/eval_data/raw/<machine_type>/train/<section_id>`.
-  
-- 02a_test.sh (Use MSE as a score function for the Simple Autoencoder mode)
-  - "Development" mode:
-<<<<<<< HEAD
-    - This script makes a CSV file for each section, including the anomaly scores for each WAV file in the directories `data/dcase2023t2/dev_data/raw/<machine_type>/test/`.
-    - The CSV files will be stored in the directory `results/`.
-    - It also makes a csv file including AUC, pAUC, precision, recall, and F1-score for each section.
-  
-  - "Evaluation" mode:
-    - This script makes a CSV file for each section, including the anomaly scores for each wav file in the directories `data/dcase2023t2/eval_data/raw/<machine_type>/test/`. (These directories will be made available with the "evaluation dataset".)
-    - The CSV files are stored in the directory `results/`.
-    - If you have `data/dcase2023t2/eval_data/raw/<machine_type>/test_rename/`, It also makes a CSV file including AUC, pAUC, precision, recall, and F1-score for each section.
-- 02b_test.sh (Use Mahalanobis distance as a score function for the Selective Mahalanobis mode)
-  - "Development" mode:
-    - This script makes a CSV file for each section, including the anomaly scores for each wav file in the directories `data/dcase2023t2/dev_data/raw/<machine_type>/test/`.
-    - The CSV files will be stored in the directory `results/`.
-    - It also makes a csv file including AUC, pAUC, precision, recall, and F1-score for each section.
-  
-  - "Evaluation" mode:
-    - This script makes a CSV file for each section, including the anomaly scores for each wav file in the directories `data/dcase2023t2/eval_data/raw/<machine_type>/test/`. (These directories will be made available with the "evaluation dataset".)
-    - The CSV files are stored in the directory `results/`.
-    - If you have `data/dcase2023t2/eval_data/raw/<machine_type>/test_rename/`, It also makes a CSV file including AUC, pAUC, precision, recall, and F1-score for each section.
-
-- 03_summarize_results.sh
-  - This script summarizes results into a CSV file.
-=======
-    - This script makes a csv file for each section, including the anomaly scores for each wav file in the directories `data/dcase2023t2/dev_data/raw/<machine_type>/test/`.
-    - The csv files will be stored in the directory `results/`.
-    - It also makes a csv file including AUC, pAUC, precision, recall, and F1-score for each section.
-  
-  - "Evaluation" mode:
-    - This script makes a csv file for each section, including the anomaly scores for each wav file in the directories `data/dcase2023t2/eval_data/raw/<machine_type>/test/`. (These directories will be made available with the "evaluation dataset".)
-    - The csv files are stored in the directory `results/`.
-
-- 02b_test.sh (Use Mahalanobis distance as a score function for the Selective Mahalanobis mode)
-  - "Development" mode:
-    - This script makes a csv file for each section, including the anomaly scores for each wav file in the directories `data/dcase2023t2/dev_data/raw/<machine_type>/test/`.
-    - The csv files will be stored in the directory `results/`.
-    - It also makes a csv file including AUC, pAUC, precision, recall, and F1-score for each section.
-  
-  - "Evaluation" mode:
-    - This script makes a csv file for each section, including the anomaly scores for each wav file in the directories `data/dcase2023t2/eval_data/raw/<machine_type>/test/`. (These directories will be made available with the "evaluation dataset".)
-    - The csv files are stored in the directory `results/`.
-
-- 03_summarize_results.sh
-  - This script summarizes results into a csv file.
->>>>>>> b495c907
-
-## Usage
-
-### 1. Clone repository
-   
-Clone this repository from GitHub.
-
-### 2. Download datasets
-
-We will launch the datasets in three stages. Therefore, please download the datasets in each stage:
-
-  + "Development dataset"
-    + ~~Download dev\_data_<machine_type>.zip from [https://zenodo.org/record/7690148](https://zenodo.org/record/7690148).~~ 
-    + ~~Download "dev\_data_<machine_type>.zip" from [https://zenodo.org/record/7690157](https://zenodo.org/record/7690157). **Updated on 2023/04/15**~~
-    + Download "dev\_data_<machine_type>.zip" from [https://zenodo.org/record/7882613](https://zenodo.org/record/7882613). **Updated on 2023/05/01**
-
-  + "Additional training dataset", i.e., the evaluation dataset for training **Updated on 2023/04/15**
-    + After April 15, 2023, download the additional training dataset
-    + Download "eval\_data_<machine_type>_train.zip" from [https://zenodo.org/record/7830345](https://zenodo.org/record/7830345).
-  + "Evaluation dataset", i.e., the evaluation dataset for test **New! (2023/05/01)**
-    + After May 1, 2023, download the evaluation dataset.
-    + Download "eval\_data_<machine_type>_test.zip" from [https://zenodo.org/record/7860847](https://zenodo.org/record/7860847).
-
-<<<<<<< HEAD
-### 3. Unzip the downloaded files and make the directory structure as follows:
-=======
-### 3. Unzip the downloaded files and make the directory structure as the followings:
->>>>>>> b495c907
-   
-  + dcase2023\_task2\_baseline\_ae
-    + data/dcase2023t2/dev\_data/raw/
-      + fan/
-        + train (only normal clips)
-          + section\_00\_source\_train\_normal\_0000\_.wav
-          + ...
-          + section\_00\_source\_train\_normal\_0989\_.wav
-          + section\_00\_target\_train\_normal\_0000\_.wav
-          + ...
-          + section\_00\_target\_train\_normal\_0009\_.wav
-        + test/
-          + section\_00\_source\_test\_normal\_0000\_.wav
-          + ...
-          + section\_00\_source\_test\_normal\_0049\_.wav
-          + section\_00\_source\_test\_anomaly\_0000\_.wav
-          + ...
-          + section\_00\_source\_test\_anomaly\_0049\_.wav
-          + section\_00\_target\_test\_normal\_0000\_.wav 
-          + ...
-          + section\_00\_target\_test\_normal\_0049\_.wav 
-          + section\_00\_target\_test\_anomaly\_0000\_.wav 
-          + ...
-          + section\_00\_target\_test\_anomaly\_0049\_.wav
-        + attributes\_00.csv (attributes CSV for section 00)
-     + gearbox/ (The other machine types have the same directory structure as fan.)
-<<<<<<< HEAD
-   + data/dcase2023t2/eval\_data/raw/
-     + \<machine\_type0\_of\_additional\_dataset\>/
-        + train/ (after launch of the additional training dataset)
-          + section\_00\_source\_train\_normal\_0000\_.wav
-=======
-   + data/dcase2023t2/eval_data/raw/
-     + <machine_type0_of_additional_dataset>/
-        + train/ (after the launch of the additional training dataset)
-          + section_00_source_train_normal_0000_.wav
->>>>>>> b495c907
-          + ...
-          + section\_00\_source\_train\_normal\_0989\_.wav
-          + section\_00\_target\_train\_normal\_0000\_.wav
-          + ...
-          + section\_00\_target\_train\_normal\_0009\_.wav
-        + test/ (after launch of the evaluation dataset)
-          + section\_00\_test\_0000.wav
-          + ...
-          + section\_00\_test\_0199.wav
-        + test_rename/ (convert from test directory using `tools/rename.py`)
-          + section\_00\_source\_test\_normal\_0000\_.wav
-          + ...
-          + section\_00\_source\_test\_normal\_0049\_.wav
-          + section\_00\_source\_test\_anomaly\_0000\_.wav
-          + ...
-          + section\_00\_source\_test\_anomaly\_0049\_.wav
-          + section\_00\_target\_test\_normal\_0000\_.wav 
-          + ...
-          + section\_00\_target\_test\_normal\_0049\_.wav 
-          + section\_00\_target\_test\_anomaly\_0000\_.wav 
-          + ...
-          + section\_00\_target\_test\_anomaly\_0049\_.wav
-        + attributes\_00.csv (attributes CSV for section 00)
-     + \<machine\_type1\_of\_additional\_dataset\> (The other machine types have the same directory structure as \<machine\_type0\_of\_additional\_dataset\>/.)
-
-#### 3.1. Add reference labels to the test data in the eval\_data
-Run the `tools/rename_eval_wav.py`. This script adds reference labels to test data in "data/dcase2023t2/eval\_data/raw/test" and puts them into "data/dcase2023t2/eval\_data/raw/test\_rename".
-
-```dotnetcli
-$ python tools/rename_eval_wev.py --dataset_parent_dir=data --dataset_type=DCASE2023T2
-```
-Note that this script is also used in `data_download_2023eval.sh`
-
-### 4. Change parameters
-
-You can change parameters for feature extraction and model definition by editing `baseline.yaml`.
-<<<<<<< HEAD
-Note that if values are specified in the command line option, it will overwrite the parameter settings in `baseline.yaml`.
-
-### 4.1. Enable Auto-download dataset
-
-If you haven't yet downloaded the dataset yourself nor you have not run the download script (example, `data_download_2023dev.sh`) then you may want to use the auto download.
-To enable the auto-downloading, set the parameter `--is_auto_download` (default: `False`) `True` in `baseline.yaml`. If `--is_auto_download` is `True`, then auto-download is executed.
-=======
-Note that if values is specified with the command line option, it will overwrite the parameter settings in `baseline.yaml`.
->>>>>>> b495c907
-
-### 5. Run the training script (for the development dataset)
-
-Run the training script 01_train.sh. Use the option -d for the development dataset `data/dcase2023t2/dev_data/<machine_type>/raw/train/`.
-
-```dotnetcli
-$ 01_train.sh -d
-```
-
-The two operating modes of this baseline implementation, the simple Autoencoder, and the Selective Mahalanobis AE modes, share the common training process. By running the script `01_train.sh`, all the model parameters for the simple Autoencoder and the selective Mahalanobis AE will be trained at the same time.
-After the parameter update of the Autoencoder at the last epoch specified by either the yaml file or the command line option, the covariance matrixes for the Mahalanobis distance calculation will be set.
-
-### 6. Run the test script (for the development dataset)
-
-### 6.1. Testing with the Simple Autoencoder mode
-<<<<<<< HEAD
-Run the test script `02a_test.sh`. Use the option `-d` for the development dataset `data/dcase2023t2/dev_data/<machine_type>/raw/test/`.
-=======
-Run the test script `02a_test.sh`. Use the option `-d` for the development dataset `data/dcase2023t2/dev_data/<machine_tyep>/raw/test/`.
->>>>>>> b495c907
-
-```dotnetcli
-$ 02a_test.sh -d
-```
-
-<<<<<<< HEAD
-The `02a_test.sh` options are the same as those for `01_train.sh`. `02a_test.sh` calculates an anomaly score for each wav file in the directories `data/dcase2023t2/dev_data/raw/<machine_type>/test/` or `data/dcase2023t2/dev_data/raw/<machine_type>/source_test/` and `data/dcase2023t2/dev_data/raw/<machine_type>/target_test/`.
-A CSV file for each section, including the anomaly scores, will be stored in the directory `results/`. If the mode is "development", the script also outputs another CSV file, including AUC, pAUC, precision, recall, and F1-score for each section.
-=======
-The options for `02a_test.sh` are the same as those for `01_train.sh`. `02a_test.sh` calculates an anomaly score for each wav file in the directories `data/dcase2023t2/dev_data/raw/<machine_type>/test/` or `data/dcase2023t2/dev_data/raw/<machine_type>/source_test/` and `data/dcase2023t2/dev_data/raw/<machine_type>/target_test/`.
-A csv file for each section, including the anomaly scores, will be stored in the directory `results/`. If the mode is "development", the script also outputs another csv file, including AUC, pAUC, precision, recall and F1-score for each section.
->>>>>>> b495c907
-
-
-### 6.2. Testing with the Selective Mahalanobis mode
-Run the test script `02b_test.sh`. Use the option `-d` for the development dataset `data/dcase2023t2/dev_data/<machine_type>/raw/test/`.
-
-```dotnetcli
-$ 02b_test.sh -d
-```
-
-<<<<<<< HEAD
-The `02b_test.sh` options are the same as those for `01_train.sh`. `02b_test.sh` calculates an anomaly score for each wav file in the directories `data/dcase2023t2/dev_data/raw/<machine_type>/test/` or `data/dcase2023t2/dev_data/raw/<machine_type>/source_test/` and `data/dcase2023t2/dev_data/raw/<machine_type>/target_test/`.
-A CSV file for each section, including the anomaly scores, will be stored in the directory `results/`. If the mode is "development", the script also outputs another CSV file, including AUC, pAUC, precision, recall, and F1-score for each section.
-=======
-The options for `02b_test.sh` are the same as those for `01_train.sh`. `02b_test.sh` calculates an anomaly score for each wav file in the directories `data/dcase2023t2/dev_data/raw/<machine_type>/test/` or `data/dcase2023t2/dev_data/raw/<machine_type>/source_test/` and `data/dcase2023t2/dev_data/raw/<machine_type>/target_test/`.
-A csv file for each section, including the anomaly scores, will be stored in the directory `results/`. If the mode is "development", the script also outputs another csv file, including AUC, pAUC, precision, recall, and F1-score for each section.
->>>>>>> b495c907
-
-
-### 7. Check results
-
-You can check the anomaly scores in the CSV files `anomaly_score_<machine_type>_section_<section_index>_test.csv` in the directory `results/`.
-Each anomaly score corresponds to a wav file in the directories `data/dcase2023t2/dev_data/<machine_type>/test/`.
-
-`anomaly_score_<machine_type>_section_00_test.csv`
-
-```dotnetcli
-section_00_source_test_normal_0000_car_A2_spd_28V_mic_1_noise_1.wav,0.3084583878517151
-section_00_source_test_normal_0001_car_A2_spd_28V_mic_1_noise_1.wav,0.31289517879486084
-section_00_source_test_normal_0002_car_A2_spd_28V_mic_1_noise_1.wav,0.4160425364971161
-section_00_source_test_normal_0003_car_A2_spd_28V_mic_1_noise_1.wav,0.25631701946258545
-
-```
-
-Also, anomaly detection results based on the corresponding threshold can be checked in the CSV files `decision_result_<machine_type>_section_<section_index>_test.csv`:
-
-`decision_result_<machine_type>_section_<section_index>_test.csv`
-
-```dotnetcli
-section_00_source_test_normal_0000_car_A2_spd_28V_mic_1_noise_1.wav,0
-section_00_source_test_normal_0001_car_A2_spd_28V_mic_1_noise_1.wav,0
-section_00_source_test_normal_0002_car_A2_spd_28V_mic_1_noise_1.wav,0
-section_00_source_test_normal_0003_car_A2_spd_28V_mic_1_noise_1.wav,0
-...
-```
-
-In addition, you can check performance indicators such as AUC, pAUC, precision, recall, and F1-score:
-
-`result.csv`
-
-```dotnetcli
-section, AUC (source), AUC (target), pAUC, pAUC (source), pAUC (target), precision (source), precision (target), recall (source), recall (target), F1 score (source), F1 score (target)
-00,0.88,0.5078,0.5063157894736842,0.5536842105263158,0.4926315789473684,0.0,0.0,0.0,0.0,0.0,0.
-arithmetic mean,00,0.88,0.5078,0.5063157894736842,0.5536842105263158,0.4926315789473684,0.0,0.0,0.0,0.0,0.0,0.
-harmonic mean,00,0.88,0.5078,0.5063157894736842,0.5536842105263158,0.4926315789473684,0.0,0.0,0.0,0.0,0.0,0.
-```
-
-### 8. Run training script for the additional training dataset (after April 15, 2023)
-
-After the additional training dataset is launched, download and unzip it. Move it to `data/dcase2023t2/eval_data/raw/<machine_type>/train/`. Run the training script `01_train.sh` with the option `-e`.
-
-```dotnetcli
-$ 01_train.sh -e
-```
-
-Models are trained by using the additional training dataset `data/dcase2023t2/raw/eval_data/<machine_type>/train/`.
-
-### 9. Run the test script for the evaluation dataset (after May 1, 2023)
-
-### 9.1. Testing with the Simple Autoencoder mode
-
-After the evaluation dataset for the test is launched, download and unzip it. Move it to `data/dcase2023t2/eval_data/raw/<machine_type>/test/`. Run the test script `02a_test.sh` with the option `-e`.
-
-```dotnetcli
-$ 02a_test.sh -e
-```
-
-Anomaly scores are calculated using the evaluation dataset, i.e., `data/dcase2023t2/eval_data/raw/<machine_type>/test/`. The anomaly scores are stored as CSV files in the directory `results/`. You can submit the CSV files for the challenge. From the submitted CSV files, we will calculate AUC, pAUC, and your ranking.
-
-### 9.2. Testing with the Selective Mahalanobis mode
-
-<<<<<<< HEAD
-After the evaluation dataset for the test is launched, download and unzip it. Move it to `data/dcase2023t2/eval_data/raw/<machine_type>/test/`. Run the `02b_test.sh` test script with the option `-e`.
-=======
-After the evaluation dataset for the test is launched, download and unzip it. Move it to `data/dcase2023t2/eval_data/raw/<machine_type>/test/`. Run the test script `02b_test.sh` with the option `-e`.
->>>>>>> b495c907
-
-```dotnetcli
-$ 02b_test.sh -e
-```
-
-<<<<<<< HEAD
-Anomaly scores are calculated using the evaluation dataset, i.e., `data/dcase2023t2/eval_data/raw/<machine_type>/test/`. The anomaly scores are stored as CSV files in the directory `results/`. You can submit the CSV files for the challenge. From the submitted CSV files, we will calculate AUC, pAUC, and your ranking.
-
-### 10. Summarize results
-
-After the executed `02a_test.sh`, `02b_test.sh`, or both. Run the summarize script `03_summarize_results.sh` with the option `DCASE2023T2 -d` or `DCASE2023T2 -e`.
-
-```dotnetcli
-# Summarize development dataset
-$ 03_summarize_results.sh DCASE2023T2 -d
-
-# Summarize the evaluation dataset
-$ 03_summarize_results.sh DCASE2023T2 -e
-```
-
-After the summary, the results are exported in CSV format to `results/dev_data/baseline/summarize/DCASE2023T2` or `results/eval_data/baseline/summarize/DCASE2023T2`.
-
-If you want to change, summarize results directory or export directory, edit `03_summarize_results.sh`.
-
-## Legacy support
-
-This version takes the legacy datasets provided in DCASE2020 task2, DCASE2021 task2, and DCASE2022 task2 dataset for inputs.
-The Legacy support scripts are similar to the main scripts. These are in `tools` directory.
-=======
-Anomaly scores are calculated using the evaluation dataset, i.e., `data/dcase2023t2/eval_data/raw/<machine_type>/test/`. The anomaly scores are stored as csv files in the directory `results/`. You can submit the csv files for the challenge. From the submitted csv files, we will calculate AUC, pAUC, and your ranking.
->>>>>>> b495c907
-
-[learn more](README_legacy.md)
-
-## Dependency
-
-We developed and tested the source code on Ubuntu 18.04.6 LTS.
-
-### Software package
-
-- Python == 3.10.8
-- cuda == 11.6
-- libsndfile1
-
-### Python packages
-
-- Pytorch == 1.13.1
-- torchvision == 0.14.1
-- numpy == 1.22.3
-- pyYAML == 6.0
-- scipy == 1.10.1
-- librosa == 0.9.2
-- matplotlib == 3.7.0
-- tqdm == 4.63
-- seaborn == 0.12.2
-- fasteners == 0.18
-
-## Citation
-
-If you use this system, please cite all the following four papers:
-
-+ Kota Dohi, Keisuke Imoto, Noboru Harada, Daisuke Niizumi, Yuma Koizumi, Tomoya Nishida, Harsh Purohit, Ryo Tanabe, Takashi Endo, and Yohei Kawaguchi, "Description and Discussion on DCASE 2023 Challenge Task 2: First-Shot Unsupervised Anomalous Sound Detection for Machine Condition Monitoring," in arXiv-eprints: 2305.07828, 2023. [URL](https://arxiv.org/abs/2305.07828)
-+ Kota Dohi, Keisuke Imoto, Noboru Harada, Daisuke Niizumi, Yuma Koizumi, Tomoya Nishida, Harsh Purohit, Takashi Endo, Masaaki Yamamoto, and Yohei Kawaguchi, "Description and discussion on DCASE 2022 challenge task 2: unsupervised anomalous sound detection for machine condition monitoring applying domain generalization techniques," in Proc. DCASE 2022 Workshop, 2022. [URL](https://dcase.community/documents/workshop2022/proceedings/DCASE2022Workshop_Dohi_63.pdf)
-+ Noboru Harada, Daisuke Niizumi, Daiki Takeuchi, Yasunori Ohishi, Masahiro Yasuda, Shoichiro Saito, "ToyADMOS2: Another Dataset of Miniature-Machine Operating Sounds for Anomalous Sound Detection under Domain Shift Conditions," in Proc. DCASE 2022 Workshop, 2022. [URL](https://dcase.community/documents/workshop2021/proceedings/DCASE2021Workshop_Harada_6.pdf)
-+ Kota Dohi, Tomoya Nishida, Harsh Purohit, Ryo Tanabe, Takashi Endo, Masaaki Yamamoto, Yuki Nikaido, and Yohei Kawaguchi, "MIMII DG: sound dataset for malfunctioning industrial machine investigation and inspection for domain generalization task," in Proc. DCASE 2022 Workshop, 2022. [URL](https://dcase.community/documents/workshop2022/proceedings/DCASE2022Workshop_Dohi_62.pdf)
-+ Noboru Harada, Daisuke Niizumi, Daiki Takeuchi, Yasunori Ohishi, Masahiro Yasuda, "First-Shot Anomaly Detection for Machine Condition Monitoring: A Domain Generalization Baseline," in arXiv e-prints: 2303.00455, 2023. [URL](https://arxiv.org/abs/2303.00455)
-
-
-
-
+# Anomalous Sound Detection
+## DCASE 2023 Challenge Task 2 Baseline Auto Encoder: dcase2023\_task2\_baseline\_ae
+
+This is an autoencoder-based baseline for the [DCASE2023 Challenge Task 2](https://dcase.community/challenge2023/).
+
+This source code is an example implementation of the baseline Auto Encoder of DCASE 2023 Challenge Task 2: First-Shot Unsupervised Anomalous Sound Detection for Machine Condition Monitoring.
+
+This baseline implementation is based on the previous baseline, dcase2022\_baseline\_ae. The model parameter settings of this baseline AE are almost equivalent to those of the dcase2022\_task2\_baseline\_ae.
+
+Differences between the previous dcase2022\_baseline\_ae and this version are as follows:
+
+- The dcase2022\_baseline\_ae was implemented with Keras; however, this version is written in PyTorch.
+- Data folder structure is updated to support DCASE 2023 Challenge Task 2 data sets.
+- The system uses the MSE loss as a loss function for training, but for testing, two score functions depend on the testing modes (i.e., MSE for the Simple Autoencoder mode and Mahalanobis distance for the Selective Mahalanobis mode).
+  
+## Description
+
+This system consists of three main scripts (01_train.sh, 02a_test.sh, and 02b_test.sh) with some helper scripts:
+
+- Helper scripts
+  - data\_download\_2023dev.sh
+    - "Development dataset":
+      - This script downloads development data files and puts them into "data/dcase2023t2/dev\_data/raw/train/" and "data/dcase2023t2/dev\_data/raw/test/".
+  - data\_download\_2023add.sh **Newly added!!**
+    - "Additional train dataset for Evaluation":
+      - This script downloads evaluation data files and puts them into "data/dcase2023t2/eval\_data/raw/train". 
+  - data\_download\_2023eval.sh **Newly added!!**
+    - "Additional test dataset for Evaluation"
+      - This script downloads evaluation data files and puts them into "data/dcase2023t2/eval\_data/raw/test". 
+      - Add reference labels to test data in "data/dcase2023t2/eval\_data/raw/test" and put them into "data/dcase2023t2/eval\_data/raw/test\_rename". **Newly added!!**
+
+- 01_train.sh
+  - "Development" mode:
+    - This script trains a model for each machine type for each section ID by using the directory `data/dcase2023t2/dev_data/raw/<machine_type>/train/<section_id>`
+  - "Evaluation" mode:
+    - This script trains a model for each machine type for each section ID by using the directory `data/dcase2023t2/eval_data/raw/<machine_type>/train/<section_id>`.
+  
+- 02a_test.sh (Use MSE as a score function for the Simple Autoencoder mode)
+  - "Development" mode:
+    - This script makes a CSV file for each section, including the anomaly scores for each WAV file in the directories `data/dcase2023t2/dev_data/raw/<machine_type>/test/`.
+    - The CSV files will be stored in the directory `results/`.
+    - It also makes a csv file including AUC, pAUC, precision, recall, and F1-score for each section.
+  
+  - "Evaluation" mode:
+    - This script makes a CSV file for each section, including the anomaly scores for each wav file in the directories `data/dcase2023t2/eval_data/raw/<machine_type>/test/`. (These directories will be made available with the "evaluation dataset".)
+    - The CSV files are stored in the directory `results/`.
+    - If you have `data/dcase2023t2/eval_data/raw/<machine_type>/test_rename/`, It also makes a CSV file including AUC, pAUC, precision, recall, and F1-score for each section.
+- 02b_test.sh (Use Mahalanobis distance as a score function for the Selective Mahalanobis mode)
+  - "Development" mode:
+    - This script makes a CSV file for each section, including the anomaly scores for each wav file in the directories `data/dcase2023t2/dev_data/raw/<machine_type>/test/`.
+    - The CSV files will be stored in the directory `results/`.
+    - It also makes a csv file including AUC, pAUC, precision, recall, and F1-score for each section.
+  
+  - "Evaluation" mode:
+    - This script makes a CSV file for each section, including the anomaly scores for each wav file in the directories `data/dcase2023t2/eval_data/raw/<machine_type>/test/`. (These directories will be made available with the "evaluation dataset".)
+    - The CSV files are stored in the directory `results/`.
+    - If you have `data/dcase2023t2/eval_data/raw/<machine_type>/test_rename/`, It also makes a CSV file including AUC, pAUC, precision, recall, and F1-score for each section.
+
+- 03_summarize_results.sh
+  - This script summarizes results into a CSV file.
+
+## Usage
+
+### 1. Clone repository
+   
+Clone this repository from GitHub.
+
+### 2. Download datasets
+
+We will launch the datasets in three stages. Therefore, please download the datasets in each stage:
+
+  + "Development dataset"
+    + ~~Download dev\_data_<machine_type>.zip from [https://zenodo.org/record/7690148](https://zenodo.org/record/7690148).~~ 
+    + ~~Download "dev\_data_<machine_type>.zip" from [https://zenodo.org/record/7690157](https://zenodo.org/record/7690157). **Updated on 2023/04/15**~~
+    + Download "dev\_data_<machine_type>.zip" from [https://zenodo.org/record/7882613](https://zenodo.org/record/7882613). **Updated on 2023/05/01**
+
+  + "Additional training dataset", i.e., the evaluation dataset for training **Updated on 2023/04/15**
+    + After April 15, 2023, download the additional training dataset
+    + Download "eval\_data_<machine_type>_train.zip" from [https://zenodo.org/record/7830345](https://zenodo.org/record/7830345).
+  + "Evaluation dataset", i.e., the evaluation dataset for test **New! (2023/05/01)**
+    + After May 1, 2023, download the evaluation dataset.
+    + Download "eval\_data_<machine_type>_test.zip" from [https://zenodo.org/record/7860847](https://zenodo.org/record/7860847).
+
+### 3. Unzip the downloaded files and make the directory structure as follows:
+   
+  + dcase2023\_task2\_baseline\_ae
+    + data/dcase2023t2/dev\_data/raw/
+      + fan/
+        + train (only normal clips)
+          + section\_00\_source\_train\_normal\_0000\_.wav
+          + ...
+          + section\_00\_source\_train\_normal\_0989\_.wav
+          + section\_00\_target\_train\_normal\_0000\_.wav
+          + ...
+          + section\_00\_target\_train\_normal\_0009\_.wav
+        + test/
+          + section\_00\_source\_test\_normal\_0000\_.wav
+          + ...
+          + section\_00\_source\_test\_normal\_0049\_.wav
+          + section\_00\_source\_test\_anomaly\_0000\_.wav
+          + ...
+          + section\_00\_source\_test\_anomaly\_0049\_.wav
+          + section\_00\_target\_test\_normal\_0000\_.wav 
+          + ...
+          + section\_00\_target\_test\_normal\_0049\_.wav 
+          + section\_00\_target\_test\_anomaly\_0000\_.wav 
+          + ...
+          + section\_00\_target\_test\_anomaly\_0049\_.wav
+        + attributes\_00.csv (attributes CSV for section 00)
+     + gearbox/ (The other machine types have the same directory structure as fan.)
+   + data/dcase2023t2/eval\_data/raw/
+     + \<machine\_type0\_of\_additional\_dataset\>/
+        + train/ (after launch of the additional training dataset)
+          + section\_00\_source\_train\_normal\_0000\_.wav
+          + ...
+          + section\_00\_source\_train\_normal\_0989\_.wav
+          + section\_00\_target\_train\_normal\_0000\_.wav
+          + ...
+          + section\_00\_target\_train\_normal\_0009\_.wav
+        + test/ (after launch of the evaluation dataset)
+          + section\_00\_test\_0000.wav
+          + ...
+          + section\_00\_test\_0199.wav
+        + test_rename/ (convert from test directory using `tools/rename.py`)
+          + section\_00\_source\_test\_normal\_0000\_.wav
+          + ...
+          + section\_00\_source\_test\_normal\_0049\_.wav
+          + section\_00\_source\_test\_anomaly\_0000\_.wav
+          + ...
+          + section\_00\_source\_test\_anomaly\_0049\_.wav
+          + section\_00\_target\_test\_normal\_0000\_.wav 
+          + ...
+          + section\_00\_target\_test\_normal\_0049\_.wav 
+          + section\_00\_target\_test\_anomaly\_0000\_.wav 
+          + ...
+          + section\_00\_target\_test\_anomaly\_0049\_.wav
+        + attributes\_00.csv (attributes CSV for section 00)
+     + \<machine\_type1\_of\_additional\_dataset\> (The other machine types have the same directory structure as \<machine\_type0\_of\_additional\_dataset\>/.)
+
+#### 3.1. Add reference labels to the test data in the eval\_data
+Run the `tools/rename_eval_wav.py`. This script adds reference labels to test data in "data/dcase2023t2/eval\_data/raw/test" and puts them into "data/dcase2023t2/eval\_data/raw/test\_rename".
+
+```dotnetcli
+$ python tools/rename_eval_wev.py --dataset_parent_dir=data --dataset_type=DCASE2023T2
+```
+Note that this script is also used in `data_download_2023eval.sh`
+
+### 4. Change parameters
+
+You can change parameters for feature extraction and model definition by editing `baseline.yaml`.
+Note that if values are specified in the command line option, it will overwrite the parameter settings in `baseline.yaml`.
+
+### 4.1. Enable Auto-download dataset
+
+If you haven't yet downloaded the dataset yourself nor you have not run the download script (example, `data_download_2023dev.sh`) then you may want to use the auto download.
+To enable the auto-downloading, set the parameter `--is_auto_download` (default: `False`) `True` in `baseline.yaml`. If `--is_auto_download` is `True`, then auto-download is executed.
+
+### 5. Run the training script (for the development dataset)
+
+Run the training script 01_train.sh. Use the option -d for the development dataset `data/dcase2023t2/dev_data/<machine_type>/raw/train/`.
+
+```dotnetcli
+$ 01_train.sh -d
+```
+
+The two operating modes of this baseline implementation, the simple Autoencoder, and the Selective Mahalanobis AE modes, share the common training process. By running the script `01_train.sh`, all the model parameters for the simple Autoencoder and the selective Mahalanobis AE will be trained at the same time.
+After the parameter update of the Autoencoder at the last epoch specified by either the yaml file or the command line option, the covariance matrixes for the Mahalanobis distance calculation will be set.
+
+### 6. Run the test script (for the development dataset)
+
+### 6.1. Testing with the Simple Autoencoder mode
+Run the test script `02a_test.sh`. Use the option `-d` for the development dataset `data/dcase2023t2/dev_data/<machine_type>/raw/test/`.
+
+```dotnetcli
+$ 02a_test.sh -d
+```
+
+The `02a_test.sh` options are the same as those for `01_train.sh`. `02a_test.sh` calculates an anomaly score for each wav file in the directories `data/dcase2023t2/dev_data/raw/<machine_type>/test/` or `data/dcase2023t2/dev_data/raw/<machine_type>/source_test/` and `data/dcase2023t2/dev_data/raw/<machine_type>/target_test/`.
+A CSV file for each section, including the anomaly scores, will be stored in the directory `results/`. If the mode is "development", the script also outputs another CSV file, including AUC, pAUC, precision, recall, and F1-score for each section.
+
+
+### 6.2. Testing with the Selective Mahalanobis mode
+Run the test script `02b_test.sh`. Use the option `-d` for the development dataset `data/dcase2023t2/dev_data/<machine_type>/raw/test/`.
+
+```dotnetcli
+$ 02b_test.sh -d
+```
+
+The `02b_test.sh` options are the same as those for `01_train.sh`. `02b_test.sh` calculates an anomaly score for each wav file in the directories `data/dcase2023t2/dev_data/raw/<machine_type>/test/` or `data/dcase2023t2/dev_data/raw/<machine_type>/source_test/` and `data/dcase2023t2/dev_data/raw/<machine_type>/target_test/`.
+A CSV file for each section, including the anomaly scores, will be stored in the directory `results/`. If the mode is "development", the script also outputs another CSV file, including AUC, pAUC, precision, recall, and F1-score for each section.
+
+
+### 7. Check results
+
+You can check the anomaly scores in the CSV files `anomaly_score_<machine_type>_section_<section_index>_test.csv` in the directory `results/`.
+Each anomaly score corresponds to a wav file in the directories `data/dcase2023t2/dev_data/<machine_type>/test/`.
+
+`anomaly_score_<machine_type>_section_00_test.csv`
+
+```dotnetcli
+section_00_source_test_normal_0000_car_A2_spd_28V_mic_1_noise_1.wav,0.3084583878517151
+section_00_source_test_normal_0001_car_A2_spd_28V_mic_1_noise_1.wav,0.31289517879486084
+section_00_source_test_normal_0002_car_A2_spd_28V_mic_1_noise_1.wav,0.4160425364971161
+section_00_source_test_normal_0003_car_A2_spd_28V_mic_1_noise_1.wav,0.25631701946258545
+
+```
+
+Also, anomaly detection results based on the corresponding threshold can be checked in the CSV files `decision_result_<machine_type>_section_<section_index>_test.csv`:
+
+`decision_result_<machine_type>_section_<section_index>_test.csv`
+
+```dotnetcli
+section_00_source_test_normal_0000_car_A2_spd_28V_mic_1_noise_1.wav,0
+section_00_source_test_normal_0001_car_A2_spd_28V_mic_1_noise_1.wav,0
+section_00_source_test_normal_0002_car_A2_spd_28V_mic_1_noise_1.wav,0
+section_00_source_test_normal_0003_car_A2_spd_28V_mic_1_noise_1.wav,0
+...
+```
+
+In addition, you can check performance indicators such as AUC, pAUC, precision, recall, and F1-score:
+
+`result.csv`
+
+```dotnetcli
+section, AUC (source), AUC (target), pAUC, pAUC (source), pAUC (target), precision (source), precision (target), recall (source), recall (target), F1 score (source), F1 score (target)
+00,0.88,0.5078,0.5063157894736842,0.5536842105263158,0.4926315789473684,0.0,0.0,0.0,0.0,0.0,0.
+arithmetic mean,00,0.88,0.5078,0.5063157894736842,0.5536842105263158,0.4926315789473684,0.0,0.0,0.0,0.0,0.0,0.
+harmonic mean,00,0.88,0.5078,0.5063157894736842,0.5536842105263158,0.4926315789473684,0.0,0.0,0.0,0.0,0.0,0.
+```
+
+### 8. Run training script for the additional training dataset (after April 15, 2023)
+
+After the additional training dataset is launched, download and unzip it. Move it to `data/dcase2023t2/eval_data/raw/<machine_type>/train/`. Run the training script `01_train.sh` with the option `-e`.
+
+```dotnetcli
+$ 01_train.sh -e
+```
+
+Models are trained by using the additional training dataset `data/dcase2023t2/raw/eval_data/<machine_type>/train/`.
+
+### 9. Run the test script for the evaluation dataset (after May 1, 2023)
+
+### 9.1. Testing with the Simple Autoencoder mode
+
+After the evaluation dataset for the test is launched, download and unzip it. Move it to `data/dcase2023t2/eval_data/raw/<machine_type>/test/`. Run the test script `02a_test.sh` with the option `-e`.
+
+```dotnetcli
+$ 02a_test.sh -e
+```
+
+Anomaly scores are calculated using the evaluation dataset, i.e., `data/dcase2023t2/eval_data/raw/<machine_type>/test/`. The anomaly scores are stored as CSV files in the directory `results/`. You can submit the CSV files for the challenge. From the submitted CSV files, we will calculate AUC, pAUC, and your ranking.
+
+### 9.2. Testing with the Selective Mahalanobis mode
+
+After the evaluation dataset for the test is launched, download and unzip it. Move it to `data/dcase2023t2/eval_data/raw/<machine_type>/test/`. Run the `02b_test.sh` test script with the option `-e`.
+
+```dotnetcli
+$ 02b_test.sh -e
+```
+
+Anomaly scores are calculated using the evaluation dataset, i.e., `data/dcase2023t2/eval_data/raw/<machine_type>/test/`. The anomaly scores are stored as CSV files in the directory `results/`. You can submit the CSV files for the challenge. From the submitted CSV files, we will calculate AUC, pAUC, and your ranking.
+
+### 10. Summarize results
+
+After the executed `02a_test.sh`, `02b_test.sh`, or both. Run the summarize script `03_summarize_results.sh` with the option `DCASE2023T2 -d` or `DCASE2023T2 -e`.
+
+```dotnetcli
+# Summarize development dataset
+$ 03_summarize_results.sh DCASE2023T2 -d
+
+# Summarize the evaluation dataset
+$ 03_summarize_results.sh DCASE2023T2 -e
+```
+
+After the summary, the results are exported in CSV format to `results/dev_data/baseline/summarize/DCASE2023T2` or `results/eval_data/baseline/summarize/DCASE2023T2`.
+
+If you want to change, summarize results directory or export directory, edit `03_summarize_results.sh`.
+
+## Legacy support
+
+This version takes the legacy datasets provided in DCASE2020 task2, DCASE2021 task2, and DCASE2022 task2 dataset for inputs.
+The Legacy support scripts are similar to the main scripts. These are in `tools` directory.
+
+[learn more](README_legacy.md)
+
+## Dependency
+
+We developed and tested the source code on Ubuntu 18.04.6 LTS.
+
+### Software package
+
+- Python == 3.10.8
+- cuda == 11.6
+- libsndfile1
+
+### Python packages
+
+- Pytorch == 1.13.1
+- torchvision == 0.14.1
+- numpy == 1.22.3
+- pyYAML == 6.0
+- scipy == 1.10.1
+- librosa == 0.9.2
+- matplotlib == 3.7.0
+- tqdm == 4.63
+- seaborn == 0.12.2
+- fasteners == 0.18
+
+## Citation
+
+If you use this system, please cite all the following four papers:
+
++ Kota Dohi, Keisuke Imoto, Noboru Harada, Daisuke Niizumi, Yuma Koizumi, Tomoya Nishida, Harsh Purohit, Ryo Tanabe, Takashi Endo, and Yohei Kawaguchi, "Description and Discussion on DCASE 2023 Challenge Task 2: First-Shot Unsupervised Anomalous Sound Detection for Machine Condition Monitoring," in arXiv-eprints: 2305.07828, 2023. [URL](https://arxiv.org/abs/2305.07828)
++ Kota Dohi, Keisuke Imoto, Noboru Harada, Daisuke Niizumi, Yuma Koizumi, Tomoya Nishida, Harsh Purohit, Takashi Endo, Masaaki Yamamoto, and Yohei Kawaguchi, "Description and discussion on DCASE 2022 challenge task 2: unsupervised anomalous sound detection for machine condition monitoring applying domain generalization techniques," in Proc. DCASE 2022 Workshop, 2022. [URL](https://dcase.community/documents/workshop2022/proceedings/DCASE2022Workshop_Dohi_63.pdf)
++ Noboru Harada, Daisuke Niizumi, Daiki Takeuchi, Yasunori Ohishi, Masahiro Yasuda, Shoichiro Saito, "ToyADMOS2: Another Dataset of Miniature-Machine Operating Sounds for Anomalous Sound Detection under Domain Shift Conditions," in Proc. DCASE 2022 Workshop, 2022. [URL](https://dcase.community/documents/workshop2021/proceedings/DCASE2021Workshop_Harada_6.pdf)
++ Kota Dohi, Tomoya Nishida, Harsh Purohit, Ryo Tanabe, Takashi Endo, Masaaki Yamamoto, Yuki Nikaido, and Yohei Kawaguchi, "MIMII DG: sound dataset for malfunctioning industrial machine investigation and inspection for domain generalization task," in Proc. DCASE 2022 Workshop, 2022. [URL](https://dcase.community/documents/workshop2022/proceedings/DCASE2022Workshop_Dohi_62.pdf)
++ Noboru Harada, Daisuke Niizumi, Daiki Takeuchi, Yasunori Ohishi, Masahiro Yasuda, "First-Shot Anomaly Detection for Machine Condition Monitoring: A Domain Generalization Baseline," in arXiv e-prints: 2303.00455, 2023. [URL](https://arxiv.org/abs/2303.00455)
+
+
+
+